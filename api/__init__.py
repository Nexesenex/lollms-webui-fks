######
# Project       : lollms-webui
# File          : api.py
# Author        : ParisNeo with the help of the community
# Supported by Nomic-AI
# license       : Apache 2.0
# Description   : 
# A simple api to communicate with lollms-webui and its models.
######
from flask import request
from datetime import datetime
from api.db import DiscussionsDB
from api.helpers import compare_lists
from pathlib import Path
import importlib
from lollms.personality import AIPersonality, MSG_TYPE
from lollms.binding import LOLLMSConfig
from lollms.paths import LollmsPaths
from lollms.helpers import ASCIIColors
import multiprocessing as mp
import threading
import time
import requests
from tqdm import tqdm 
import traceback
import sys

__author__ = "parisneo"
__github__ = "https://github.com/ParisNeo/lollms-webui"
__copyright__ = "Copyright 2023, "
__license__ = "Apache 2.0"



import subprocess
import pkg_resources


# ===========================================================
# Manage automatic install scripts

def is_package_installed(package_name):
    try:
        dist = pkg_resources.get_distribution(package_name)
        return True
    except pkg_resources.DistributionNotFound:
        return False


def install_package(package_name):
    try:
        # Check if the package is already installed
        __import__(package_name)
        print(f"{package_name} is already installed.")
    except ImportError:
        print(f"{package_name} is not installed. Installing...")
        
        # Install the package using pip
        subprocess.check_call(["pip", "install", package_name])
        
        print(f"{package_name} has been successfully installed.")


def parse_requirements_file(requirements_path):
    with open(requirements_path, 'r') as f:
        for line in f:
            line = line.strip()
            if not line or line.startswith('#'):
                # Skip empty and commented lines
                continue
            package_name, _, version_specifier = line.partition('==')
            package_name, _, version_specifier = line.partition('>=')
            if is_package_installed(package_name):
                # The package is already installed
                print(f"{package_name} is already installed.")
            else:
                # The package is not installed, install it
                if version_specifier:
                    install_package(f"{package_name}{version_specifier}")
                else:
                    install_package(package_name)


# ===========================================================


class ModelProcess:
    def __init__(self, lollms_paths:LollmsPaths, config:LOLLMSConfig=None):
        self.config = config
        self.lollms_paths = lollms_paths
        self.generate_queue = mp.Queue()
        self.generation_queue = mp.Queue()
        self.cancel_queue = mp.Queue(maxsize=1)
        self.clear_queue_queue = mp.Queue(maxsize=1)
        self.set_config_queue = mp.Queue(maxsize=1)
        self.set_config_result_queue = mp.Queue(maxsize=1)

        self.process = None
        # Create synchronization objects
        self.start_signal = mp.Event()
        self.completion_signal = mp.Event()

        self.model_ready  = mp.Value('i', 0)
        self.curent_text = ""
        self.ready = False
        
        self.id=0
        self.n_predict=2048
        self.reset_config_result()

    def reset_config_result(self):
        self._set_config_result = {
            'status': 'succeeded',
            'binding_status':True,
            'model_status':True,
            'personalities_status':True,
            'errors':[]
            }
        
    def remove_text_from_string(self, string, text_to_find):
        """
        Removes everything from the first occurrence of the specified text in the string (case-insensitive).

        Parameters:
        string (str): The original string.
        text_to_find (str): The text to find in the string.

        Returns:
        str: The updated string.
        """
        index = string.lower().find(text_to_find.lower())

        if index != -1:
            string = string[:index]

        return string
        
    def load_binding(self, binding_name:str, install=False):
        if install:
            print(f"Loading binding {binding_name} install ON")
        else:
            print(f"Loading binding : {binding_name} install is off")

        if binding_name is None:
            self.model


        binding_path = self.lollms_paths.bindings_zoo_path/binding_name
        if install:
            # first find out if there is a requirements.txt file
            install_file_name="install.py"
            install_script_path = binding_path / install_file_name        
            if install_script_path.exists():
                module_name = install_file_name[:-3]  # Remove the ".py" extension
                module_spec = importlib.util.spec_from_file_location(module_name, str(install_script_path))
                module = importlib.util.module_from_spec(module_spec)
                module_spec.loader.exec_module(module)
                if hasattr(module, "Install"):
                    module.Install(self.config)

        # define the full absolute path to the module
        absolute_path = binding_path.resolve()

        # infer the module name from the file path
        module_name = binding_path.stem

        # use importlib to load the module from the file path
        loader = importlib.machinery.SourceFileLoader(module_name, str(absolute_path/"__init__.py"))
        binding_module = loader.load_module()
        binding_class = getattr(binding_module, binding_module.binding_name)
        return binding_class

    def start(self):
        if self.process is None:
            self.process = mp.Process(target=self._run)
            self.process.start()

    def stop(self):
        if self.process is not None:
            self.generate_queue.put(None)
            self.process.join()
            self.process = None
        
    def set_config(self, config):
        try:
            self.set_config_result_queue.get_nowait()
        except:
            pass
        self.set_config_queue.put(config)
        # Wait for it t o be consumed
        while self.set_config_result_queue.empty():
            time.sleep(0.1)
        return self.set_config_result_queue.get()

    def generate(self, full_prompt, prompt, id, n_predict):
        self.start_signal.clear()
        self.completion_signal.clear()
        self.generate_queue.put((full_prompt, prompt, id, n_predict))

    def cancel_generation(self):
        self.completion_signal.set()
        self.cancel_queue.put(('cancel',))
        ASCIIColors.error("Canel request received")

    def clear_queue(self):
        self.clear_queue_queue.put(('clear_queue',))
    
    def rebuild_binding(self, config):
        try:
            ASCIIColors.success(" ******************* Building Binding from main Process *************************")
            binding = self.load_binding(config["binding_name"], install=True)
            ASCIIColors.success("Binding loaded successfully")
        except Exception as ex:
            ASCIIColors.error("Couldn't build binding.")
            ASCIIColors.error("-----------------")
            print(f"It seems that there is no valid binding selected. Please use the ui settings to select a binding.\nHere is encountered error: {ex}")
            ASCIIColors.error("-----------------")
            binding = None
        return binding
            
    def _rebuild_model(self):
        try:
            self.reset_config_result()
            ASCIIColors.success(" ******************* Building Binding from generation Process *************************")
            self.binding = self.load_binding(self.config["binding_name"], install=True)
            ASCIIColors.success("Binding loaded successfully")
            try:
                model_file = self.lollms_paths.personal_models_path/self.config["binding_name"]/self.config["model_name"]
                print(f"Loading model : {model_file}")
                self.model = self.binding(self.config)
                self.model_ready.value = 1
                print("Model created successfully\n")
            except Exception as ex:
                if self.config["model_name"] is None:
                    print("No model is selected.\nPlease select a backend and a model to start using the ui.")
                else:
                    print(f"Couldn't build model {self.config['model_name']} : {ex}")
                self.model = None
                self._set_config_result['status'] ='failed'
                self._set_config_result['model_status'] ='failed'
                self._set_config_result['errors'].append(f"couldn't build model:{ex}")
        except Exception as ex:
            traceback.print_exc()
            print("Couldn't build model")
            print(ex)
            self.binding = None
            self.model = None
            self._set_config_result['status'] ='failed'
            self._set_config_result['binding_status'] ='failed'
            self._set_config_result['errors'].append(f"couldn't build binding:{ex}")

    def rebuild_personalities(self):
        mounted_personalities=[]
        ASCIIColors.success(f" ******************* Building mounted Personalities from main Process *************************")
        for personality in self.config['personalities']:
            try:
                print(f" {personality}")
                personality_path = self.lollms_paths.personalities_zoo_path/f"{personality}"
                print(f"Loading from {personality_path}")
                personality = AIPersonality(self.lollms_paths, personality_path, run_scripts=False)
                mounted_personalities.append(personality)
            except Exception as ex:
                ASCIIColors.error(f"Personality file not found or is corrupted ({personality_path}).\nPlease verify that the personality you have selected exists or select another personality. Some updates may lead to change in personality name or category, so check the personality selection in settings to be sure.")
                if self.config["debug"]:
                    print(ex)
                personality = AIPersonality(self.lollms_paths)
            
        ASCIIColors.success(f" ************ Personalities mounted (Main process) ***************************")
            
        return mounted_personalities
    
    def _rebuild_personalities(self):
        self.mounted_personalities=[]
        failed_personalities=[]
        self.reset_config_result()
        ASCIIColors.success(f" ******************* Building mounted Personalities from generation Process *************************")
        for personality in self.config['personalities']:
            try:
                print(f" {personality}")
                personality_path = self.lollms_paths.personalities_zoo_path/f"{personality}"
                personality = AIPersonality(self.lollms_paths, personality_path, run_scripts=True, model=self.model)
                self.mounted_personalities.append(personality)
            except Exception as ex:
                ASCIIColors.error(f"Personality file not found or is corrupted ({personality_path}).\nPlease verify that the personality you have selected exists or select another personality. Some updates may lead to change in personality name or category, so check the personality selection in settings to be sure.")
                ASCIIColors.error(f"Exception received is: {ex}")
                personality = AIPersonality(self.lollms_paths, model=self.model)
                failed_personalities.append(personality_path)
                self._set_config_result['errors'].append(f"couldn't build personalities:{ex}")
            
        ASCIIColors.success(f" ************ Personalities mounted (Generation process) ***************************")
        if len(failed_personalities)==len(self.config['personalities']):
            self._set_config_result['status'] ='failed'
            self._set_config_result['personalities_status'] ='failed'
        elif len(failed_personalities)>0:
            self._set_config_result['status'] ='semi_failed'
            self._set_config_result['personalities_status'] ='semi_failed'
<<<<<<< HEAD
=======
            
>>>>>>> 36016652
        if self.config['active_personality_id']<len(self.mounted_personalities):
            self.personality = self.mounted_personalities[self.config['active_personality_id']]
            ASCIIColors.success("Personality set successfully")
        else:
<<<<<<< HEAD
            self.personality = None   
            ASCIIColors.error("Personality set failed")

=======
            ASCIIColors.error("Failed to set personality. Please select a valid one")
       
>>>>>>> 36016652
    def _run(self):     
        self._rebuild_model()
        self._rebuild_personalities()
        self.check_set_config_thread = threading.Thread(target=self._check_set_config_queue, args=())
        print("Launching config verification thread")
        self.check_set_config_thread.start()
        self.check_cancel_thread = threading.Thread(target=self._check_cancel_queue, args=())
        print("Launching cancel verification thread")
        self.check_cancel_thread.start()
        
        self._check_clear_thread = threading.Thread(target=self._check_clear_queue, args=())
        print("Launching clear verification thread")
        self._check_clear_thread.start()
                
        if self.model_ready.value == 1:
            # self.n_predict = 1
            # self._generate("I",1)
            print()
            print("Ready to receive data")
        else:
            print("No model loaded. Waiting for new configuration instructions")
                    
        self.ready = True
        ASCIIColors.print(ASCIIColors.color_bright_blue,f"Listening on :http://{self.config['host']}:{self.config['port']}")
        while True:
            try:
                if not self.generate_queue.empty():
                    command = self.generate_queue.get()
                    if command is not None:
                        if self.cancel_queue.empty() and self.clear_queue_queue.empty():
                            self.id=command[2]
                            self.n_predict=command[3]
                            if self.personality.processor is not None:
                                if self.personality.processor_cfg is not None:
                                    if "custom_workflow" in self.personality.processor_cfg:
                                        if self.personality.processor_cfg["custom_workflow"]:
                                            ASCIIColors.success("Running workflow")
                                            self.completion_signal.clear()
                                            self.start_signal.set()

                                            output = self.personality.processor.run_workflow( command[1], command[0], self._callback)
                                            self._callback(output, 0)
                                            self.completion_signal.set()
                                            self.start_signal.clear()
                                            print("Finished executing the workflow")
                                            continue
                            self.start_signal.set()
                            self.completion_signal.clear()
                            self._generate(command[0], self.n_predict, self._callback)
                            self.completion_signal.set()
                            self.start_signal.clear()
                            print("Finished executing the generation")
            except Exception as ex:
                print("Couldn't start generation")
                print(ex)
            time.sleep(1)
    def _generate(self, prompt, n_predict=50, callback=None):
        self.curent_text = ""
        if self.model is not None:
            print("Generating message...")
            self.id = self.id
            if self.config["override_personality_model_parameters"]:
                output = self.model.generate(
                    prompt,
                    callback=callback,
                    n_predict=n_predict,
                    temperature=self.config['temperature'],
                    top_k=self.config['top_k'],
                    top_p=self.config['top_p'],
                    repeat_penalty=self.config['repeat_penalty'],
                    repeat_last_n = self.config['repeat_last_n'],
                    seed=self.config['seed'],
                    n_threads=self.config['n_threads']
                )
            else:
                output = self.model.generate(
                    prompt,
                    callback=callback,
                    n_predict=self.n_predict,
                    temperature=self.personality.model_temperature,
                    top_k=self.personality.model_top_k,
                    top_p=self.personality.model_top_p,
                    repeat_penalty=self.personality.model_repeat_penalty,
                    repeat_last_n = self.personality.model_repeat_last_n,
                    #seed=self.config['seed'],
                    n_threads=self.config['n_threads']
                )
        else:
            print("No model is installed or selected. Please make sure to install a model and select it inside your configuration before attempting to communicate with the model.")
            print("To do this: Install the model to your models/<binding name> folder.")
            print("Then set your model information in your local configuration file that you can find in configs/local_config.yaml")
            print("You can also use the ui to set your model in the settings page.")
            output = ""
        return output

    def _callback(self, text, text_type=0):
        self.curent_text += text
        detected_anti_prompt = False
        anti_prompt_to_remove=""
        for prompt in self.personality.anti_prompts:
            if prompt.lower() in self.curent_text.lower():
                detected_anti_prompt=True
                anti_prompt_to_remove = prompt.lower()
                
        if not detected_anti_prompt:
            if not self.ready:
                return True
            else:
                # Stream the generated text to the main process
                self.generation_queue.put((text,self.id, text_type))
                # if stop generation is detected then stop
                if not self.completion_signal.is_set():
                    return True
                else:
                    return False
        else:
            self.curent_text = self.remove_text_from_string(self.curent_text, anti_prompt_to_remove)
            print("The model is halucinating")
            return False


    def _check_cancel_queue(self):
        while True:
            command = self.cancel_queue.get()
            if command is not None:
                self._cancel_generation()        
                print("Stop generation received")

    def _check_clear_queue(self):
        while True:
            command = self.clear_queue_queue.get()
            if command is not None:
                self._clear_queue()
                print("Clear received")

    def _check_set_config_queue(self):
        while True:
            config = self.set_config_queue.get()
            if config is not None:
                print("Inference process : Setting configuration")
                self.reset_config_result()
                self._set_config(config)
                self.set_config_result_queue.put(self._set_config_result)

    def _cancel_generation(self):
        self.completion_signal.set()
            
    def _clear_queue(self):
        while not self.generate_queue.empty():
            self.generate_queue.get()

    def _set_config(self, config):
        bk_cfg = self.config
        self.config = config
        print("Changing configuration")
        # verify that the binding is the same
        if self.config["binding_name"]!=bk_cfg["binding_name"] or self.config["model_name"]!=bk_cfg["model_name"]:
            self._rebuild_model()
            
        # verify that the personality is the same
        
        if not compare_lists(self.config["personalities"], bk_cfg["personalities"]):
            self._rebuild_personalities()


class LoLLMsAPPI():
    def __init__(self, config:LOLLMSConfig, socketio, config_file_path:str, lollms_paths: LollmsPaths) -> None:
        self.lollms_paths = lollms_paths
        
        self.socketio = socketio
        #Create and launch the process
        self.process = ModelProcess(self.lollms_paths, config)
        self.config = config
        self.binding = self.process.rebuild_binding(self.config)
        self.mounted_personalities = self.process.rebuild_personalities()
        if self.config["active_personality_id"]<len(self.mounted_personalities):
            self.personality = self.mounted_personalities[self.config["active_personality_id"]]
        else:
            self.personality = None
        if config["debug"]:
            print(print(f"{self.personality}"))
        self.config_file_path = config_file_path
        self.cancel_gen = False

        # Keeping track of current discussion and message
        self.current_discussion = None
        self._current_user_message_id = 0
        self._current_ai_message_id = 0
        self._message_id = 0

        self.db_path = config["db_path"]
        if Path(self.db_path).is_absolute():
            # Create database object
            self.db = DiscussionsDB(self.db_path)
        else:
            # Create database object
            self.db = DiscussionsDB(self.lollms_paths.personal_path/"databases"/self.db_path)

        # If the database is empty, populate it with tables
        self.db.populate()

        # This is used to keep track of messages 
        self.full_message_list = []
        self.current_room_id = None
        # =========================================================================================
        # Socket IO stuff    
        # =========================================================================================
        @socketio.on('connect')
        def connect():
            ASCIIColors.success(f'Client {request.sid} connected')

        @socketio.on('disconnect')
        def disconnect():
            ASCIIColors.error(f'Client {request.sid} disconnected')

        @socketio.on('install_model')
        def install_model(data):
            room_id = request.sid 
            def install_model_():
                print("Install model triggered")
                model_path = data["path"]
                progress = 0
                installation_dir = self.lollms_paths.personal_models_path/self.config["binding_name"]
                filename = Path(model_path).name
                installation_path = installation_dir / filename
                print("Model install requested")
                print(f"Model path : {model_path}")

                if installation_path.exists():
                    print("Error: Model already exists")
                    socketio.emit('install_progress',{'status': 'failed', 'error': 'model already exists'}, room=room_id)
                
                socketio.emit('install_progress',{'status': 'progress', 'progress': progress}, room=room_id)
                
                def callback(progress):
                    socketio.emit('install_progress',{'status': 'progress', 'progress': progress}, room=room_id)
                    
                if hasattr(self.binding, "download_model"):
                    self.binding.download_model(model_path, installation_path, callback)
                else:
                    self.download_file(model_path, installation_path, callback)
                socketio.emit('install_progress',{'status': 'succeeded', 'error': ''}, room=room_id)
            tpe = threading.Thread(target=install_model_, args=())
            tpe.start()
            
            
        @socketio.on('uninstall_model')
        def uninstall_model(data):
            model_path = data['path']
            installation_dir = self.lollms_paths.personal_models_path/self.config["binding_name"]
            filename = Path(model_path).name
            installation_path = installation_dir / filename

            if not installation_path.exists():
                socketio.emit('install_progress',{'status': 'failed', 'error': 'The model does not exist'}, room=request.sid)

            installation_path.unlink()
            socketio.emit('install_progress',{'status': 'succeeded', 'error': ''}, room=request.sid)
            

        
        @socketio.on('generate_msg')
        def generate_msg(data):
            self.current_room_id = request.sid
            if self.process.model_ready.value==1:
                if self.current_discussion is None:
                    if self.db.does_last_discussion_have_messages():
                        self.current_discussion = self.db.create_discussion()
                    else:
                        self.current_discussion = self.db.load_last_discussion()

                message = data["prompt"]
                message_id = self.current_discussion.add_message(
                    "user", message, parent=self.message_id
                )

                self.current_user_message_id = message_id
                print("Starting message generation")
                tpe = threading.Thread(target=self.start_message_generation, args=(message, message_id))
                tpe.start()
            else:
                self.socketio.emit('infos',
                        {
                            "status":'model_not_ready',
                            "type": "input_message_infos",
                            'logo': "",
                            "bot": self.personality.name,
                            "user": self.personality.user_name,
                            "message":"",
                            "user_message_id": self.current_user_message_id,
                            "ai_message_id": self.current_ai_message_id,
                        }, room=self.current_room_id
                )

        @socketio.on('generate_msg_from')
        def handle_connection(data):
            message_id = int(data['id'])
            message = data["prompt"]
            self.current_user_message_id = message_id
            tpe = threading.Thread(target=self.start_message_generation, args=(message, message_id))
            tpe.start()
        # generation status
        self.generating=False
        self.process.start()


    #properties
    @property
    def message_id(self):
        return self._message_id

    @property
    def current_user_message_id(self):
        return self._current_user_message_id
    @current_user_message_id.setter
    def current_user_message_id(self, id):
        self._current_user_message_id=id
        self._message_id = id
    @property
    def current_ai_message_id(self):
        return self._current_ai_message_id
    @current_ai_message_id.setter
    def current_ai_message_id(self, id):
        self._current_ai_message_id=id
        self._message_id = id


    def download_file(self, url, installation_path, callback=None):
        """
        Downloads a file from a URL, reports the download progress using a callback function, and displays a progress bar.

        Args:
            url (str): The URL of the file to download.
            installation_path (str): The path where the file should be saved.
            callback (function, optional): A callback function to be called during the download
                with the progress percentage as an argument. Defaults to None.
        """
        try:
            response = requests.get(url, stream=True)

            # Get the file size from the response headers
            total_size = int(response.headers.get('content-length', 0))

            with open(installation_path, 'wb') as file:
                downloaded_size = 0
                with tqdm(total=total_size, unit='B', unit_scale=True, ncols=80) as progress_bar:
                    for chunk in response.iter_content(chunk_size=8192):
                        if chunk:
                            file.write(chunk)
                            downloaded_size += len(chunk)
                            if callback is not None:
                                percentage = (downloaded_size / total_size) * 100
                                callback(percentage)
                            progress_bar.update(len(chunk))

            if callback is not None:
                callback(100.0)

            print("File downloaded successfully")
        except Exception as e:
            print("Couldn't download file:", str(e))


   
    def condition_chatbot(self):
        if self.current_discussion is None:
            self.current_discussion = self.db.load_last_discussion()
    
        if self.personality.welcome_message!="":
            message_id = self.current_discussion.add_message(
                self.personality.name, self.personality.welcome_message, 
                DiscussionsDB.MSG_TYPE_NORMAL,
                0,
                -1
            )
        
            self.current_ai_message_id = message_id
        else:
            message_id = 0
        return message_id

    def prepare_reception(self):
        self.bot_says = ""
        self.full_text = ""
        self.is_bot_text_started = False

    def create_new_discussion(self, title):
        self.current_discussion = self.db.create_discussion(title)
        # Get the current timestamp
        timestamp = datetime.now().strftime("%Y-%m-%d %H:%M:%S")

        # Chatbot conditionning
        self.condition_chatbot()
        return timestamp

    def prepare_query(self, message_id=-1):
        messages = self.current_discussion.get_messages()
        self.full_message_list = []
        for message in messages:
            if message["id"]< message_id or message_id==-1: 
                if message["type"]==self.db.MSG_TYPE_NORMAL:
                    if message["sender"]==self.personality.name:
                        self.full_message_list.append(self.personality.ai_message_prefix+message["content"])
                    else:
                        self.full_message_list.append(self.personality.user_message_prefix + message["content"])
            else:
                break

        if self.personality.processor is not None:
            preprocessed_prompt = self.personality.processor.process_model_input(message["content"])
        else:
            preprocessed_prompt = message["content"]
        if preprocessed_prompt is not None:
            self.full_message_list.append(self.personality.user_message_prefix+preprocessed_prompt+self.personality.link_text+self.personality.ai_message_prefix)
        else:
            self.full_message_list.append(self.personality.user_message_prefix+message["content"]+self.personality.link_text+self.personality.ai_message_prefix)


        link_text = self.personality.link_text

        discussion_messages = self.personality.personality_conditioning+ link_text.join(self.full_message_list)

        
        return discussion_messages, message["content"]

    def get_discussion_to(self, message_id=-1):
        messages = self.current_discussion.get_messages()
        self.full_message_list = []
        for message in messages:
            if message["id"]<= message_id or message_id==-1: 
                if message["type"]!=self.db.MSG_TYPE_CONDITIONNING:
                    if message["sender"]==self.personality.name:
                        self.full_message_list.append(self.personality.ai_message_prefix+message["content"])
                    else:
                        self.full_message_list.append(self.personality.user_message_prefix + message["content"])

        link_text = self.personality.link_text

        if len(self.full_message_list) > self.config["nb_messages_to_remember"]:
            discussion_messages = self.personality.personality_conditioning+ link_text.join(self.full_message_list[-self.config["nb_messages_to_remember"]:])
        else:
            discussion_messages = self.personality.personality_conditioning+ link_text.join(self.full_message_list)
        
        return discussion_messages # Removes the last return


    def process_chunk(self, chunk, message_type:MSG_TYPE):
        """
        0 : a regular message
        1 : a notification message
        2 : A hidden message
        """
        if message_type == MSG_TYPE.MSG_TYPE_CHUNK:
            self.bot_says += chunk
        if message_type == MSG_TYPE.MSG_TYPE_FULL:
            self.bot_says = chunk
        if message_type.value < 2:
            self.socketio.emit('message', {
                                            'data': self.bot_says, 
                                            'user_message_id':self.current_user_message_id, 
                                            'ai_message_id':self.current_ai_message_id, 
                                            'discussion_id':self.current_discussion.discussion_id,
                                            'message_type': message_type.value
                                        }, room=self.current_room_id
                                )
        if self.cancel_gen:
            print("Generation canceled")
            self.process.cancel_generation()
            self.cancel_gen = False

        self.current_discussion.update_message(self.current_ai_message_id, self.bot_says)
                  
    def start_message_generation(self, message, message_id):
        bot_says = ""

        # send the message to the bot
        print(f"Received message : {message}")
        if self.current_discussion:
            # First we need to send the new message ID to the client
            self.current_ai_message_id = self.current_discussion.add_message(
                self.personality.name, "", parent = self.current_user_message_id
            )  # first the content is empty, but we'll fill it at the end
            self.socketio.emit('infos',
                    {
                        "status":'generation_started',
                        "type": "input_message_infos",
                        "bot": self.personality.name,
                        "user": self.personality.user_name,
                        "message":message,#markdown.markdown(message),
                        "user_message_id": self.current_user_message_id,
                        "ai_message_id": self.current_ai_message_id,
                    }, room=self.current_room_id
            )

            # prepare query and reception
            self.discussion_messages, self.current_message = self.prepare_query(message_id)
            self.prepare_reception()
            self.generating = True
            self.process.generate(self.discussion_messages, self.current_message, message_id, n_predict = self.config['n_predict'])
            while(not self.process.completion_signal.is_set() or not self.process.generation_queue.empty()):  # Simulating other commands being issued
                try:
                    chunk, tok, message_type = self.process.generation_queue.get(False, 2)
                    print(chunk, end="")
                    if chunk!="":
                        self.process_chunk(chunk, message_type)
                except Exception as ex:
                    time.sleep(0.1)

            print()
            print("## Done Generation ##")
            print()

            # Send final message
            self.socketio.emit('final', {
                                            'data': self.bot_says, 
                                            'ai_message_id':self.current_ai_message_id, 
                                            'parent':self.current_user_message_id, 'discussion_id':self.current_discussion.discussion_id
                                        }, room=self.current_room_id
                                )

            self.current_discussion.update_message(self.current_ai_message_id, self.bot_says)
            self.full_message_list.append(self.bot_says)
            self.cancel_gen = False
            print()
            print("## Done ##")
            print()
        else:
            #No discussion available
            print("No discussion selected!!!")
            print("## Done ##")
            print()
            self.cancel_gen = False
            return ""
    <|MERGE_RESOLUTION|>--- conflicted
+++ resolved
@@ -294,22 +294,14 @@
         elif len(failed_personalities)>0:
             self._set_config_result['status'] ='semi_failed'
             self._set_config_result['personalities_status'] ='semi_failed'
-<<<<<<< HEAD
-=======
-            
->>>>>>> 36016652
+
         if self.config['active_personality_id']<len(self.mounted_personalities):
             self.personality = self.mounted_personalities[self.config['active_personality_id']]
             ASCIIColors.success("Personality set successfully")
         else:
-<<<<<<< HEAD
-            self.personality = None   
-            ASCIIColors.error("Personality set failed")
-
-=======
+
             ASCIIColors.error("Failed to set personality. Please select a valid one")
-       
->>>>>>> 36016652
+
     def _run(self):     
         self._rebuild_model()
         self._rebuild_personalities()
