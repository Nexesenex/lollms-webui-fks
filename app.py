--- conflicted
+++ resolved
@@ -879,17 +879,10 @@
             self.binding = None
             self.model = None
             gc.collect()
-<<<<<<< HEAD
-            
-            ASCIIColors.info("Reinstalling binding")
-            self.binding =  BindingBuilder().build_binding(self.config, self.lollms_paths, InstallOption.FORCE_INSTALL)
-            ASCIIColors.info("Loading model")
-=======
             ASCIIColors.info("Reinstalling binding")
             self.binding =  BindingBuilder().build_binding(self.config, self.lollms_paths, InstallOption.FORCE_INSTALL)
             ASCIIColors.info("Binding reinstalled successfully")
 
->>>>>>> 2adca80b
             try:
                 ASCIIColors.info("Reloading model")
                 self.model = self.binding.build_model()
