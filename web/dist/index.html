<!DOCTYPE html>
<html lang="en">
  <head>
    <meta charset="UTF-8">
    <link rel="icon" href="/favicon.ico">
    
    <meta name="viewport" content="width=device-width, initial-scale=1.0">
    <title>GPT4All - WEBUI</title>
<<<<<<< HEAD
    <script type="module" crossorigin src="/assets/index-f7a8e21d.js"></script>
    <link rel="stylesheet" href="/assets/index-8e9b89f5.css">
=======
    <script type="module" crossorigin src="/assets/index-ce2e3117.js"></script>
    <link rel="stylesheet" href="/assets/index-29d93ec2.css">
>>>>>>> 36016652
  </head>
  <body>
    <div id="app"></div>
    
  </body>
</html><|MERGE_RESOLUTION|>--- conflicted
+++ resolved
@@ -6,13 +6,8 @@
     
     <meta name="viewport" content="width=device-width, initial-scale=1.0">
     <title>GPT4All - WEBUI</title>
-<<<<<<< HEAD
-    <script type="module" crossorigin src="/assets/index-f7a8e21d.js"></script>
-    <link rel="stylesheet" href="/assets/index-8e9b89f5.css">
-=======
     <script type="module" crossorigin src="/assets/index-ce2e3117.js"></script>
     <link rel="stylesheet" href="/assets/index-29d93ec2.css">
->>>>>>> 36016652
   </head>
   <body>
     <div id="app"></div>
