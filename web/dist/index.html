<!DOCTYPE html>
<html lang="en">
  <head>
    <meta charset="UTF-8">
    <link rel="icon" href="/favicon.ico">
    
    <meta name="viewport" content="width=device-width, initial-scale=1.0">
    <title>GPT4All - WEBUI</title>
<<<<<<< HEAD
    <script type="module" crossorigin src="/assets/index-fe0dc431.js"></script>
    <link rel="stylesheet" href="/assets/index-71e7dde6.css">
=======
    <script type="module" crossorigin src="/assets/index-fd3ffd22.js"></script>
    <link rel="stylesheet" href="/assets/index-de34f32f.css">
>>>>>>> efac2c15
  </head>
  <body>
    <div id="app"></div>
    
  </body>
</html><|MERGE_RESOLUTION|>--- conflicted
+++ resolved
@@ -6,13 +6,10 @@
     
     <meta name="viewport" content="width=device-width, initial-scale=1.0">
     <title>GPT4All - WEBUI</title>
-<<<<<<< HEAD
-    <script type="module" crossorigin src="/assets/index-fe0dc431.js"></script>
-    <link rel="stylesheet" href="/assets/index-71e7dde6.css">
-=======
+
     <script type="module" crossorigin src="/assets/index-fd3ffd22.js"></script>
     <link rel="stylesheet" href="/assets/index-de34f32f.css">
->>>>>>> efac2c15
+
   </head>
   <body>
     <div id="app"></div>
